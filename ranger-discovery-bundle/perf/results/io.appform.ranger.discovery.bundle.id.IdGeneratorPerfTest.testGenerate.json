{
  "name" : "io.appform.ranger.discovery.bundle.id.IdGeneratorPerfTest.testGenerate",
  "mode" : "Throughput",
  "iterations" : 4,
  "threads" : 1,
  "forks" : 3,
<<<<<<< HEAD
  "mean_ops" : 757795.4954455035
=======
  "mean_ops" : 763105.9286163104
>>>>>>> 936c2141
}<|MERGE_RESOLUTION|>--- conflicted
+++ resolved
@@ -4,9 +4,5 @@
   "iterations" : 4,
   "threads" : 1,
   "forks" : 3,
-<<<<<<< HEAD
   "mean_ops" : 757795.4954455035
-=======
-  "mean_ops" : 763105.9286163104
->>>>>>> 936c2141
 }
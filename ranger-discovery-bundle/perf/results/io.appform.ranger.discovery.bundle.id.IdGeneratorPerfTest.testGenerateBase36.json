{
  "name" : "io.appform.ranger.discovery.bundle.id.IdGeneratorPerfTest.testGenerateBase36",
  "mode" : "Throughput",
  "iterations" : 4,
  "threads" : 1,
  "forks" : 3,
<<<<<<< HEAD
  "mean_ops" : 615508.0276732495
=======
  "mean_ops" : 608727.2211847006
>>>>>>> 936c2141
}<|MERGE_RESOLUTION|>--- conflicted
+++ resolved
@@ -4,9 +4,5 @@
   "iterations" : 4,
   "threads" : 1,
   "forks" : 3,
-<<<<<<< HEAD
   "mean_ops" : 615508.0276732495
-=======
-  "mean_ops" : 608727.2211847006
->>>>>>> 936c2141
 }
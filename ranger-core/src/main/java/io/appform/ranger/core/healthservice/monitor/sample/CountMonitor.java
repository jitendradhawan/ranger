/*
 * Copyright 2015 Flipkart Internet Pvt. Ltd.
 * <p>
 * Licensed under the Apache License, Version 2.0 (the "License");
 * you may not use this file except in compliance with the License.
 * You may obtain a copy of the License at
 * <p>
 * http://www.apache.org/licenses/LICENSE-2.0
 * <p>
 * Unless required by applicable law or agreed to in writing, software
 * distributed under the License is distributed on an "AS IS" BASIS,
 * WITHOUT WARRANTIES OR CONDITIONS OF ANY KIND, either express or implied.
 * See the License for the specific language governing permissions and
 * limitations under the License.
 */
package io.appform.ranger.core.healthservice.monitor.sample;

import io.appform.ranger.core.healthcheck.HealthcheckStatus;
import io.appform.ranger.core.healthservice.TimeEntity;
import io.appform.ranger.core.healthservice.monitor.IsolatedHealthMonitor;
import lombok.val;

/**
 * A monitor that can be used as a counting monitor to check if any countable entity breaches a threashhold
 * Eg:
 * 1. this could be used to check the heap of your java service, if heap goes beyond a threshold,
 * after which, you would want your service to be marked as unhealthy
 * Just extend this class and implement {@link #getCount()},
 * where you could connect to the {@link javax.management.MBeanServer}and return the current heap space being consumed
 * 2. this could be used to keep track of the active thread count of the service
 *
 * @see DiskSpaceMonitor
 */
<<<<<<< HEAD
@SuppressWarnings("rawtypes")
public abstract class CountMonitor extends IsolatedHealthMonitor {
=======
public abstract class CountMonitor extends IsolatedHealthMonitor<HealthcheckStatus> {
>>>>>>> 96143c3e

    public enum CheckSign {
        LESSER_THAN,
        LESSER_THAN_EQUALTO,
        GREATER_THAN,
        GREATER_THAN_EQUALTO,
    }

    private final Integer threshold;
    private final CheckSign checkSign;

    /**
     * @param name       name of monitor
     * @param checkSign  {@link CheckSign}
     * @param threshold  threshold with which the current count will be checked
     * @param timeEntity how often the {@link #monitor()} check needs to be executed
     */
    protected CountMonitor(String name, CheckSign checkSign, Integer threshold, TimeEntity timeEntity) {
        super(name, timeEntity);
        this.checkSign = checkSign;
        this.threshold = threshold;
    }

    @Override
    public HealthcheckStatus monitor() {
        val count = getCount().longValue();
        switch (checkSign) {
            case LESSER_THAN:
                if (count < threshold) {
                    return HealthcheckStatus.healthy;
                } else {
                    return HealthcheckStatus.unhealthy;
                }
            case LESSER_THAN_EQUALTO:
                if (count <= threshold) {
                    return HealthcheckStatus.healthy;
                } else {
                    return HealthcheckStatus.unhealthy;
                }
            case GREATER_THAN:
                if (count > threshold) {
                    return HealthcheckStatus.healthy;
                } else {
                    return HealthcheckStatus.unhealthy;
                }
            default:
                if (count >= threshold) {
                    return HealthcheckStatus.healthy;
                } else {
                    return HealthcheckStatus.unhealthy;
                }
        }
    }

    /**
     * @return the current value of the entity being monitored
     */
    public abstract Number getCount();
}<|MERGE_RESOLUTION|>--- conflicted
+++ resolved
@@ -31,12 +31,9 @@
  *
  * @see DiskSpaceMonitor
  */
-<<<<<<< HEAD
-@SuppressWarnings("rawtypes")
-public abstract class CountMonitor extends IsolatedHealthMonitor {
-=======
+
+@SuppressWarnings("unused")
 public abstract class CountMonitor extends IsolatedHealthMonitor<HealthcheckStatus> {
->>>>>>> 96143c3e
 
     public enum CheckSign {
         LESSER_THAN,

/*
 * Copyright 2015 Flipkart Internet Pvt. Ltd.
 * <p>
 * Licensed under the Apache License, Version 2.0 (the "License");
 * you may not use this file except in compliance with the License.
 * You may obtain a copy of the License at
 * <p>
 * http://www.apache.org/licenses/LICENSE-2.0
 * <p>
 * Unless required by applicable law or agreed to in writing, software
 * distributed under the License is distributed on an "AS IS" BASIS,
 * WITHOUT WARRANTIES OR CONDITIONS OF ANY KIND, either express or implied.
 * See the License for the specific language governing permissions and
 * limitations under the License.
 */

package io.appform.ranger.core.healthservice.monitor.sample;

import io.appform.ranger.core.healthcheck.HealthcheckStatus;
import io.appform.ranger.core.healthservice.TimeEntity;
import io.appform.ranger.core.healthservice.monitor.IsolatedHealthMonitor;
import lombok.val;

import java.io.File;
import java.util.concurrent.TimeUnit;

/**
 * This is a simple service in/out rotation check monitor
 * Initialize this class with a filePath (location of the file)
 * This monitor then:
 * <ul>
 * <li>
 * Marks service as unhealthy when the file does not exist
 * </li>
 * <li>
 * Marks service as healthy when the file exists
 * </li>
 * </ul>
 */
<<<<<<< HEAD

@SuppressWarnings("rawtypes")
public class RotationStatusMonitor extends IsolatedHealthMonitor {
=======
public class RotationStatusMonitor extends IsolatedHealthMonitor<HealthcheckStatus> {
>>>>>>> 96143c3e

    private final String filePath;

    /**
     * @param filePath location of the file
     */
    public RotationStatusMonitor(String filePath) {
        this(new TimeEntity(1, TimeUnit.SECONDS), filePath);
    }

    /**
     * @param timeEntity how often the {@link #monitor()} check needs to be executed
     * @param filePath   location of the file
     */
    public RotationStatusMonitor(TimeEntity timeEntity, String filePath) {
        super(RotationStatusMonitor.class.getSimpleName(), timeEntity);
        this.filePath = filePath;
    }

    /**
     * @param timeEntity               how often the {@link #monitor()} check needs to be executed
     * @param stalenessAllowedInMillis after how long (in milliseconds) should the monitor be regarded as stale (default: 60 seconds)
     * @param filePath                 location of the file
     */
    public RotationStatusMonitor(TimeEntity timeEntity, long stalenessAllowedInMillis, String filePath) {
        super(RotationStatusMonitor.class.getSimpleName(), timeEntity, stalenessAllowedInMillis);
        this.filePath = filePath;
    }

    /**
     * checks if the rotation file exists or not
     *
     * @return {@link HealthcheckStatus#healthy} if file exists else {@link HealthcheckStatus#unhealthy} when file doesnt exist
     */
    @Override
    public HealthcheckStatus monitor() {
        val file = new File(filePath);
        return file.exists() ? HealthcheckStatus.healthy : HealthcheckStatus.unhealthy;
    }
}<|MERGE_RESOLUTION|>--- conflicted
+++ resolved
@@ -37,13 +37,8 @@
  * </li>
  * </ul>
  */
-<<<<<<< HEAD
-
-@SuppressWarnings("rawtypes")
-public class RotationStatusMonitor extends IsolatedHealthMonitor {
-=======
+@SuppressWarnings("unused")
 public class RotationStatusMonitor extends IsolatedHealthMonitor<HealthcheckStatus> {
->>>>>>> 96143c3e
 
     private final String filePath;
 

--- conflicted
+++ resolved
@@ -7,11 +7,7 @@
     <groupId>com.flipkart.ranger</groupId>
     <artifactId>ranger</artifactId>
     <packaging>jar</packaging>
-<<<<<<< HEAD
-    <version>0.6.2-SNAPSHOT</version>
-=======
-    <version>0.6.2</version>
->>>>>>> f8276ec5
+    <version>0.6.3-SNAPSHOT</version>
 
     <distributionManagement>
         <repository>

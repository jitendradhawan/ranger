<?xml version="1.0" encoding="UTF-8"?>
<project xmlns="http://maven.apache.org/POM/4.0.0"
         xmlns:xsi="http://www.w3.org/2001/XMLSchema-instance"
         xsi:schemaLocation="http://maven.apache.org/POM/4.0.0 http://maven.apache.org/xsd/maven-4.0.0.xsd">
    <modelVersion>4.0.0</modelVersion>

    <groupId>io.appform.ranger</groupId>
    <artifactId>ranger</artifactId>
    <packaging>pom</packaging>
    <version>1.1-RC1</version>
    <name>Ranger</name>
    <url>https://github.com/appform-io/ranger</url>
    <description>Service Discovery for Java</description>
    <inceptionYear>2015</inceptionYear>

    <modules>
        <module>ranger-core</module>
        <module>ranger-zookeeper</module>
        <module>ranger-http</module>
        <module>ranger-drove</module>
        <module>ranger-client</module>
        <module>ranger-zk-client</module>
        <module>ranger-http-client</module>
        <module>ranger-drove-client</module>
        <module>ranger-server-common</module>
        <module>ranger-server-bundle</module>
<<<<<<< HEAD
        <module>ranger-zk-server</module>
        <module>ranger-http-server</module>
        <module>ranger-drove-server</module>
        <module>ranger-http-model</module>
        <module>ranger-http-server-bundle</module>
        <module>ranger-zk-server-bundle</module>
        <module>ranger-drove-server-bundle</module>
        <module>ranger-discovery-bundle</module>
=======
        <module>ranger-http-model</module>
        <module>ranger-hub-server-bundle</module>
        <module>ranger-server</module>
>>>>>>> 936c2141
    </modules>

    <distributionManagement>
        <snapshotRepository>
            <id>ossrh</id>
            <url>https://oss.sonatype.org/content/repositories/snapshots</url>
        </snapshotRepository>
        <repository>
            <id>ossrh</id>
            <url>https://oss.sonatype.org/service/local/staging/deploy/maven2/</url>
        </repository>
    </distributionManagement>

    <scm>
        <connection>scm:git:https://github.com/appform-io/ranger.git</connection>
        <developerConnection>scm:git:https://github.com/appform-io/ranger.git</developerConnection>
        <tag>HEAD</tag>
        <url>https://github.com/appform-io/ranger</url>
    </scm>

    <issueManagement>
        <system>GitHub Issues</system>
        <url>https://github.com/appform-io/ranger/issues</url>
    </issueManagement>

    <licenses>
        <license>
            <name>The Apache Software License, Version 2.0</name>
            <url>http://www.apache.org/licenses/LICENSE-2.0.txt</url>
            <distribution>repo</distribution>
            <comments>A business-friendly OSS license</comments>
        </license>
    </licenses>

    <developers>
        <developer>
            <id>santanusinha</id>
            <name>Santanu Sinha</name>
            <email>santanu.sinha@gmail.com</email>
        </developer>
        <developer>
            <id>Tushar-Naik</id>
            <name>Tushar Naik</name>
            <email>tushar.naik@flipkart.com</email>
        </developer>
        <developer>
            <id>koushikr</id>
            <name>Koushik Ramachandra</name>
            <email>rkoushik.14@gmail.com</email>
        </developer>
    </developers>

    <properties>
        <project.build.sourceEncoding>UTF-8</project.build.sourceEncoding>
        <guava.version>33.2.0-jre</guava.version>
        <curator.version>5.5.0</curator.version>
        <slf4j.version>1.7.32</slf4j.version>

        <maven.compiler.version>3.8.0</maven.compiler.version>
        <java.version>17</java.version>
        <java.release.version>17</java.release.version>
        <lombok.version>1.18.22</lombok.version>
        <annotations.version>3.0.1u2</annotations.version>

        <junit.version>5.8.2</junit.version>
        <awaitility.version>4.1.1</awaitility.version>
        <guava-retrying.version>2.0.0</guava-retrying.version>

        <http.client.version>4.9.3</http.client.version>
        <wiremock.version>3.3.1</wiremock.version>
        <mockito.version>4.2.0</mockito.version>

        <dropwizard.version>2.1.10</dropwizard.version>
    </properties>

    <dependencyManagement>
        <dependencies>
            <dependency>
                <groupId>org.junit</groupId>
                <artifactId>junit-bom</artifactId>
                <version>${junit.version}</version>
                <type>pom</type>
                <scope>import</scope>
            </dependency>
            <dependency>
                <groupId>io.dropwizard</groupId>
                <artifactId>dropwizard-bom</artifactId>
                <type>pom</type>
                <scope>import</scope>
                <version>${dropwizard.version}</version>
            </dependency>
        </dependencies>
    </dependencyManagement>

    <dependencies>
        <dependency>
            <groupId>org.projectlombok</groupId>
            <artifactId>lombok</artifactId>
            <version>${lombok.version}</version>
            <scope>provided</scope>
        </dependency>
        <dependency>
            <groupId>com.google.code.findbugs</groupId>
            <artifactId>annotations</artifactId>
            <version>${annotations.version}</version>
        </dependency>
        <dependency>
            <groupId>com.google.guava</groupId>
            <artifactId>guava</artifactId>
            <version>${guava.version}</version>
        </dependency>
        <dependency>
            <groupId>org.slf4j</groupId>
            <artifactId>slf4j-api</artifactId>
            <version>${slf4j.version}</version>
        </dependency>
        <dependency>
            <groupId>io.dropwizard</groupId>
            <artifactId>dropwizard-jackson</artifactId>
        </dependency>
        <dependency>
            <groupId>org.junit.jupiter</groupId>
            <artifactId>junit-jupiter-api</artifactId>
            <scope>test</scope>
        </dependency>
        <dependency>
            <groupId>org.junit.jupiter</groupId>
            <artifactId>junit-jupiter-engine</artifactId>
            <scope>test</scope>
        </dependency>
        <dependency>
            <groupId>com.github.rholder</groupId>
            <artifactId>guava-retrying</artifactId>
            <version>${guava-retrying.version}</version>
        </dependency>
        <dependency>
            <groupId>org.awaitility</groupId>
            <artifactId>awaitility</artifactId>
            <version>${awaitility.version}</version>
            <scope>test</scope>
        </dependency>
    </dependencies>

    <build>
        <plugins>
            <plugin>
                <groupId>org.apache.maven.plugins</groupId>
                <artifactId>maven-compiler-plugin</artifactId>
                <version>${maven.compiler.version}</version>
                <configuration>
                    <source>${java.version}</source>
                    <target>${java.version}</target>
                    <release>${java.release.version}</release>
                </configuration>
            </plugin>
            <plugin>
                <groupId>org.apache.maven.plugins</groupId>
                <artifactId>maven-surefire-plugin</artifactId>
                <version>3.0.0-M5</version>
            </plugin>
            <plugin>
                <groupId>org.jacoco</groupId>
                <artifactId>jacoco-maven-plugin</artifactId>
                <version>0.8.8</version>
                <executions>
                    <execution>
                        <goals>
                            <goal>prepare-agent</goal>
                        </goals>
                    </execution>
                    <execution>
                        <id>report</id>
                        <phase>test</phase>
                        <goals>
                            <goal>report</goal>
                        </goals>
                    </execution>
                </executions>
                <configuration>
                </configuration>
            </plugin>
            <plugin>
                <groupId>org.apache.maven.plugins</groupId>
                <artifactId>maven-source-plugin</artifactId>
                <version>3.2.0</version>
                <executions>
                    <execution>
                        <id>attach-sources</id>
                        <goals>
                            <goal>jar</goal>
                        </goals>
                    </execution>
                </executions>
            </plugin>
<!--            <plugin>-->
<!--                <groupId>org.apache.maven.plugins</groupId>-->
<!--                <artifactId>maven-javadoc-plugin</artifactId>-->
<!--                <version>3.6.3</version>-->
<!--                <configuration>-->
<!--                    <doclint>all,-missing</doclint>-->
<!--                </configuration>-->
<!--                <executions>-->
<!--                    <execution>-->
<!--                        <id>attach-javadocs</id>-->
<!--                        <goals>-->
<!--                            <goal>jar</goal>-->
<!--                        </goals>-->
<!--                    </execution>-->
<!--                </executions>-->
<!--            </plugin>-->
            <plugin>
                <groupId>org.sonatype.plugins</groupId>
                <artifactId>nexus-staging-maven-plugin</artifactId>
                <version>1.7.0</version>
                <extensions>true</extensions>
                <configuration>
                    <serverId>ossrh</serverId>
                    <nexusUrl>https://s01.oss.sonatype.org/</nexusUrl>
                    <autoReleaseAfterClose>true</autoReleaseAfterClose>
                    <stagingProgressTimeoutMinutes>10</stagingProgressTimeoutMinutes>
                </configuration>
            </plugin>
        </plugins>
    </build>

    <profiles>
        <profile>
            <id>release</id>
            <activation>
                <property>
                    <name>release</name>
                    <value>true</value>
                </property>
            </activation>
            <build>
                <plugins>
                    <plugin>
                        <groupId>org.apache.maven.plugins</groupId>
                        <artifactId>maven-gpg-plugin</artifactId>
                        <version>1.6</version>
                        <executions>
                            <execution>
                                <id>sign-artifacts</id>
                                <phase>verify</phase>
                                <goals>
                                    <goal>sign</goal>
                                </goals>
                                <configuration>
                                    <useAgent>true</useAgent>
                                    <executable>gpg2</executable>
                                    <!-- Run something like 'gpg2 -ab out' to cache the creds
                                     on agent before running if needed -->
                                </configuration>
                            </execution>
                        </executions>
                    </plugin>
                </plugins>
            </build>
        </profile>
        <!-- The following are required for dns cache manipulator.
        Ref: https://github.com/alibaba/java-dns-cache-manipulator#jvm-settings-for-java-16 -->
        <profile>
            <id>add-java-open-options-for-jdk16+</id>
            <activation>
                <jdk>[16,)</jdk>
            </activation>
            <properties>
                <argLine>
                    --add-opens java.base/java.net=ALL-UNNAMED
                    --add-opens java.base/sun.net=ALL-UNNAMED
                </argLine>
            </properties>
        </profile>
    </profiles>

</project><|MERGE_RESOLUTION|>--- conflicted
+++ resolved
@@ -24,20 +24,13 @@
         <module>ranger-drove-client</module>
         <module>ranger-server-common</module>
         <module>ranger-server-bundle</module>
-<<<<<<< HEAD
-        <module>ranger-zk-server</module>
-        <module>ranger-http-server</module>
         <module>ranger-drove-server</module>
         <module>ranger-http-model</module>
-        <module>ranger-http-server-bundle</module>
-        <module>ranger-zk-server-bundle</module>
         <module>ranger-drove-server-bundle</module>
         <module>ranger-discovery-bundle</module>
-=======
         <module>ranger-http-model</module>
         <module>ranger-hub-server-bundle</module>
         <module>ranger-server</module>
->>>>>>> 936c2141
     </modules>
 
     <distributionManagement>
